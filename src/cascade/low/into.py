"""Lowering of the cascade.graph structures into cascade.low representation"""

import logging
from typing import Any, Callable, cast

from cascade.graph import Graph, Node, serialise
from cascade.low.core import (
    DatasetId,
    JobInstance,
    Task2TaskEdge,
    TaskDefinition,
    TaskInstance,
)

logger = logging.getLogger(__name__)


def node2task(name: str, node: dict) -> tuple[TaskInstance, list[Task2TaskEdge]]:

    # TODO this is hotfix. Strict schema and the like required for payload
    if isinstance(node["payload"], tuple):
        func = cast(Callable, node["payload"][0])
        args = cast(list[Any], node["payload"][1])
        kwargs = cast(dict[str, Any], node["payload"][2])

        input_schema: dict[str, str] = {}
        for k in kwargs.keys():
            input_schema[k] = "Any"

        static_input_kw: dict[str, Any] = kwargs.copy()
        static_input_ps: dict[str, Any] = {}
        rev_lookup: dict[str, int] = {}
        for i, e in enumerate(args):
            static_input_ps[str(i)] = e
            # NOTE we may get a "false positive", ie, what is a genuine static string param ending up in rev_lookup
            # But it doesnt hurt, since we only pick `node["inputs"]` later on only.
            # Furthermore, we don't need rev lookup into kwargs since cascade fluent doesnt support that
            if isinstance(e, str):
                rev_lookup[e] = i
        edges = []
        for param, other in node["inputs"].items():
            if isinstance(other, str):
                source = DatasetId(other, Node.DEFAULT_OUTPUT)
            else:
                source = DatasetId(other[0], other[1])
            edges.append(
                Task2TaskEdge(
<<<<<<< HEAD
                    source=DatasetId(other, Node.DEFAULT_OUTPUT) if isinstance(other, str) else DatasetId(other[0], other[1]),
=======
                    source=source,
>>>>>>> e7572f5a
                    sink_task=name,
                    sink_input_ps=rev_lookup[param],
                    sink_input_kw=None,
                )
            )
            static_input_ps[str(rev_lookup[param])] = None

        outputs = node["outputs"] if node["outputs"] else [Node.DEFAULT_OUTPUT]

        definition = TaskDefinition(
            func=TaskDefinition.func_enc(func),
            environment=[],
            entrypoint="",
            input_schema=input_schema,
            output_schema={e: "Any" for e in outputs},
        )
        task = TaskInstance(
            definition=definition,
            static_input_kw=static_input_kw,
            static_input_ps=static_input_ps,
        )
    else:
        raise NotImplementedError(node["payload"])

    return task, edges


def graph2job(graph: Graph) -> JobInstance:
    ser = serialise(graph)  # simpler
    edges = []
    tasks = {}
    for node_name, node_val in ser.items():
        task, task_edges = node2task(node_name, node_val)
        edges += task_edges
        tasks[node_name] = task
    return JobInstance(tasks=tasks, edges=edges)<|MERGE_RESOLUTION|>--- conflicted
+++ resolved
@@ -45,11 +45,7 @@
                 source = DatasetId(other[0], other[1])
             edges.append(
                 Task2TaskEdge(
-<<<<<<< HEAD
-                    source=DatasetId(other, Node.DEFAULT_OUTPUT) if isinstance(other, str) else DatasetId(other[0], other[1]),
-=======
                     source=source,
->>>>>>> e7572f5a
                     sink_task=name,
                     sink_input_ps=rev_lookup[param],
                     sink_input_kw=None,
