--- conflicted
+++ resolved
@@ -65,24 +65,6 @@
         self._schedule = DepthFirstScheduler().schedule(self._graph, self.context_graph)
         return self._schedule
 
-<<<<<<< HEAD
-    def execute(self, *args, **kwargs):
-        # if self._schedule is None:
-        #     self.schedule()
-        return DaskLocalExecutor(*args, **kwargs).execute(self._graph)
-
-    def benchmark(
-            self, report: str = "performance_report.html",
-            mem_report: str = "mem_usage.csv",
-            *args, **kwargs
-        ):
-        # if self._schedule is None:
-        #     self.schedule()
-        return (
-            DaskLocalExecutor(*args, **kwargs)
-            .benchmark(self._graph, report=report, mem_report=mem_report)
-        )
-=======
     def execute(self):
         if self._schedule is not None:
             input = self._schedule
@@ -93,7 +75,6 @@
     def benchmark(self, base_path: os.PathLike):
         results, self._graph = profile(self._graph, base_path, self.executor)
         return results
->>>>>>> 198be3f4
 
     def __add__(self, other: "Cascade") -> "Cascade":
         if not isinstance(other, Cascade):
