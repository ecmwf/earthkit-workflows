--- conflicted
+++ resolved
@@ -179,13 +179,9 @@
         ret = type(self)(new_nodes)
         return ret
 
-<<<<<<< HEAD
-    def transform(self, func: Callable, params: list, dim: str | Coord, axis: int = 0) -> "Action":
-=======
     def transform(
-        self, func: Callable, params: list, dim: str | xr.DataArray
-    ) -> "Action":
->>>>>>> 6e7fc73b
+        self, func: Callable, params: list, dim: str | Coord, axis: int = 0
+    ) -> "Action":
         """Create new nodes by applying function on action with different
         parameters. The result actions from applying function are joined
         along the specified dimension.
@@ -268,16 +264,12 @@
         return type(self)(new_nodes_xa)
 
     def expand(
-<<<<<<< HEAD
         self,
         dim: str | Coord,
         internal_dim: int | str | Coord,
         dim_size: int | None = None,
         axis: int = 0,
         backend_kwargs: dict = {},
-=======
-        self, dim: str, dim_size: int, axis: int = 0, new_axis: int = 0
->>>>>>> 6e7fc73b
     ) -> "Action":
         """Create new dimension in array of nodes of specified size by
         taking elements of internal data in each node. Indexing is taken along the specified axis
@@ -300,13 +292,17 @@
         """
         if isinstance(internal_dim, (int, str)):
             if dim_size is None:
-                raise TypeError("If `internal_dim` is str or int, then `dim_size` must be provided")
+                raise TypeError(
+                    "If `internal_dim` is str or int, then `dim_size` must be provided"
+                )
             params = [(i, internal_dim, backend_kwargs) for i in range(dim_size)]
         else:
             params = [(x, internal_dim[0], backend_kwargs) for x in internal_dim[1]]
 
         if not isinstance(dim, str) and len(params) != len(dim[1]):
-            raise ValueError("Length of values in `dim` must match `dim_size` or length of values in `internal_dim`")
+            raise ValueError(
+                "Length of values in `dim` must match `dim_size` or length of values in `internal_dim`"
+            )
         return self.transform(_expand_transform, params, dim, axis=axis)
 
     def map(self, payload: Callable | Payload | np.ndarray[Any, Any]) -> "Action":
@@ -694,18 +690,14 @@
     return reduced
 
 
-<<<<<<< HEAD
-def _expand_transform(action: Action, index: int | Hashable, dim: int | str, backend_kwargs: dict = {}) -> Action:
-    ret = action.map(Payload(backends.take, [Node.input_name(0), index], {"dim": dim, **backend_kwargs}))
-=======
 def _expand_transform(
-    action: Action, index: int, dim: str, axis: int = 0, new_axis: int = 0
+    action: Action, index: int | Hashable, dim: int | str, backend_kwargs: dict = {}
 ) -> Action:
     ret = action.map(
-        Payload(backends.take, [Node.input_name(0), index], {"axis": axis})
+        Payload(
+            backends.take, [Node.input_name(0), index], {"dim": dim, **backend_kwargs}
+        )
     )
-    ret._add_dimension(dim, index, new_axis)
->>>>>>> 6e7fc73b
     return ret
 
 
