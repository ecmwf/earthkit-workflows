--- conflicted
+++ resolved
@@ -80,13 +80,9 @@
     def input_generator(self, number: int, shape=(2, 3)):
         return [
             xr.DataArray(
-<<<<<<< HEAD
                 np.random.rand(*shape),
                 dims=[f"dim{x}" for x in range(len(shape))],
                 coords={f"dim{x}": range(shape[x]) for x in range(len(shape))},
-=======
-                np.random.rand(*shape), dims=[f"dim{x}" for x in range(len(shape))]
->>>>>>> 6e7fc73b
             )
             for _ in range(number)
         ]
