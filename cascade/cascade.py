from .scheduler import Schedule, DepthFirstScheduler
from .graphs import ContextGraph, TaskGraph
from .executor import ExecutionReport, BasicExecutor
from .graph_config import Config

from ppgraph import Graph, deduplicate_nodes
from . import graph_templates


class Cascade:

    def create_schedule(taskgraph: TaskGraph, contextgraph: ContextGraph) -> Schedule:
        return DepthFirstScheduler(taskgraph, contextgraph).create_schedule()
    
    def execute(schedule: Schedule) -> ExecutionReport:
        return BasicExecutor(schedule).execute()
    
<<<<<<< HEAD
    def simulate(schedule: Schedule, with_communication: bool = True) -> ExecutionReport:
        return BasicExecutor(schedule, with_communication).simulate()
    
    # TODO: maybe add an API that allows constructing the graphs here.
=======
    def simulate(schedule: Schedule) -> ExecutionReport:
        return BasicExecutor(schedule).simulate()

    def graph(product: str, config: Config):
        total_graph = Graph([])
        for _, param_config in config.parameters.items():
            total_graph += getattr(graph_templates, product)(param_config)

        return deduplicate_nodes(total_graph)
>>>>>>> 3f2f6f9d



            


<|MERGE_RESOLUTION|>--- conflicted
+++ resolved
@@ -15,14 +15,8 @@
     def execute(schedule: Schedule) -> ExecutionReport:
         return BasicExecutor(schedule).execute()
     
-<<<<<<< HEAD
     def simulate(schedule: Schedule, with_communication: bool = True) -> ExecutionReport:
         return BasicExecutor(schedule, with_communication).simulate()
-    
-    # TODO: maybe add an API that allows constructing the graphs here.
-=======
-    def simulate(schedule: Schedule) -> ExecutionReport:
-        return BasicExecutor(schedule).simulate()
 
     def graph(product: str, config: Config):
         total_graph = Graph([])
@@ -30,7 +24,6 @@
             total_graph += getattr(graph_templates, product)(param_config)
 
         return deduplicate_nodes(total_graph)
->>>>>>> 3f2f6f9d
 
 
 
